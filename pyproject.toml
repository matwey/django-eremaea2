[build-system]
requires = ["setuptools >= 61.0"]
build-backend = "setuptools.build_meta"

[project]
name = "django-eremaea2"
version = "2.0.22"
authors = [
  {name = "Matwey V. Kornilov", email = "matwey.kornilov@gmail.com"},
]
description = "A simple Django application to store and show webcam snapshots"
readme = "README.md"
license = {text = "BSD-2-Clause"}
classifiers = [
  "Development Status :: 5 - Production/Stable",
  "Environment :: Web Environment",
  "Framework :: Django",
  "Intended Audience :: Developers",
  "License :: OSI Approved :: BSD License",
  "Operating System :: OS Independent",
  "Programming Language :: Python :: 3",
  "Programming Language :: Python",
  "Topic :: Internet :: WWW/HTTP :: Dynamic Content",
  "Topic :: Internet :: WWW/HTTP",
]
requires-python = ">= 3.7"
dependencies = [
<<<<<<< HEAD
  "cmdln",
  "django-filter",
=======
  "click",
>>>>>>> 2b5cd765
  "djangorestframework",
  "python-magic",
  "requests",
  "requests_toolbelt",
]

[project.optional-dependencies]
dev = [
  "Django>=4.2",
  "mock",
  "pytest",
  "pytest-django",
  "requests-mock",
]

[project.urls]
Repository = "https://github.com/matwey/django-eremaea2.git"
Issues = "https://github.com/matwey/django-eremaea2/issues"

[project.scripts]
eremaeactl = "eremaea.ctl.commandline:cli"

[tool.setuptools.packages.find]
where = ["src"]

[tool.pytest.ini_options]
DJANGO_SETTINGS_MODULE = "tests.settings"
django_find_project = false
pythonpath = ". src"
testpaths = [
    "src/eremaea",
    "tests",
]<|MERGE_RESOLUTION|>--- conflicted
+++ resolved
@@ -25,12 +25,8 @@
 ]
 requires-python = ">= 3.7"
 dependencies = [
-<<<<<<< HEAD
-  "cmdln",
+  "click",
   "django-filter",
-=======
-  "click",
->>>>>>> 2b5cd765
   "djangorestframework",
   "python-magic",
   "requests",
